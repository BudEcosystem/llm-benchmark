--- conflicted
+++ resolved
@@ -148,13 +148,13 @@
         max_e2el_ms=result["max_e2el_ms"],
         error_messages=result["errors"],
     )
-    
+
     request_metrics = []
     for metrics in individual_responses:
         request_metrics.append(
             BenchmarkRequestMetrics.model_validate(metrics, from_attributes=True).model_dump(mode="json")
         )
-    
+
     return benchmark_result.model_dump(), request_metrics
 
 
@@ -267,7 +267,7 @@
     if benchmark_script != "litellm_proxy":
         os.environ["OPENAI_API_KEY"] = "secret_abcdefg"
         os.environ["OPENAI_API_BASE"] = base_url
-    
+
     sampled_prompts = combine_multiple_datasets(
         concurrency,
         seed,
@@ -302,11 +302,7 @@
         # print(f"local model result_output: {result_output}" )
         result_output, individual_responses = format_vllm_result(result_output, individual_responses)
     elif benchmark_script == "llmperf":
-<<<<<<< HEAD
         os.environ["OPENAI_API_BASE"] = base_url
-        result_output = llmperf_run_benchmark(
-            model, concurrency, concurrency, input_token, 0, output_token, 0
-=======
         input_deviation = (max_input_tokens - min_input_tokens)/2 if max_input_tokens is not None and min_input_tokens is not None else 0
         output_deviation = (max_output_tokens - min_output_tokens)/2 if max_output_tokens is not None and min_output_tokens is not None else 0
         result_output, individual_responses = llmperf_run_benchmark(
@@ -316,7 +312,6 @@
     elif benchmark_script == "budlatent":
         result_output = budlatent_run_benchmark(
             model, input_token, output_token, concurrency, base_url
->>>>>>> c7019c60
         )
         result_output = format_budlatent_result(result_output)
     elif benchmark_script == "litellm_proxy":
