import os
import csv
import shutil
from typing import Optional

from llm_benchmark.benchmark.vllm_benchmark.benchmark_serving import (
    run_benchmark as vllm_run_benchmark,
)
from llm_benchmark.benchmark.llmperf.token_benchmark_ray import (
    run_token_benchmark as llmperf_run_benchmark,
)
from llm_benchmark.benchmark.litellm_proxy.token_benchmark_ray import (
    run_token_benchmark as litellm_run_benchmark,
)
from llm_benchmark.profiler.constants import VllmProfileLayer
from llm_benchmark.profiler.record_function_tracer import RecordFunctionTracer


def get_profiler_result(result_dir: str):
    record_function_tracer = RecordFunctionTracer(result_dir, get_all=True)
    profile_stats = record_function_tracer.get_operation_time_stats()
    return profile_stats


def create_summary(results, results_dir, profiler_result: bool = False):
    summary_list = []
    layers = VllmProfileLayer.get_available_profile_names()

    for result in results:
        summary = {}
        summary["Engine"] = result["engine"]
        summary["engine_config_id"] = result["engine_config_id"]
        summary["run_id"] = result["run_id"]
        summary["Model"] = result["model"]
        summary["Mean Input Tokens"] = result["input_tokens"]
        summary["Mean Output Tokens"] = result["output_tokens"]
        summary["Concurrent Requests"] = result["concurrency"]
        summary["Completed Requests"] = result["completed"]
        summary["Duration (s)"] = round(result["duration"], 2)
        summary["Request Throughput (req/min)"] = round(
            result["request_throughput_per_min"], 2
        )
        summary["Output Token Throughput (tok/s)"] = round(
            result["output_throughput"], 2
        )
        summary["Output Token Throughput per User (tok/s)"] = round(
            result["output_throughput_per_user"], 2
        )
        summary["Mean End to End Latency (s)"] = round(
            result["mean_end_to_end_latency"], 2
        )
        summary["Mean TTFT (ms)"] = round(result["mean_ttft_ms"], 2)
        summary["P95 TTFT (ms)"] = round(result["p95_ttft_ms"], 2)
        summary["Mean Inter Token Latency (ms)"] = round(result["mean_itl_ms"], 2)
        summary["P95 Inter Token Latency (ms)"] = round(result["p95_itl_ms"], 2)

        if profiler_result:
            for layer in layers:
                for prefix in ("cpu.", "cuda."):
                    name = prefix + layer
                summary[f"{name}_min"] = result[name]["min"] if name in result else ""
                summary[f"{name}_max"] = result[name]["max"] if name in result else ""
                summary[f"{name}_mean"] = result[name]["mean"] if name in result else ""
                summary[f"{name}_median"] = (
                    result[name]["median"] if name in result else ""
                )
                summary[f"{name}_std"] = result[name]["std"] if name in result else ""

        summary_list.append(summary)

    if len(summary_list) == 0:
        print("No results to save")
        return

    # Define the CSV file path
    # filename = f"{results[0]['model']}"
    # filename = re.sub(r"[^\w\d-]+", "-", filename)
    # filename = re.sub(r"-{2,}", "-", filename)

    csv_file_path = os.path.join(
        results_dir, results[0]["model"].replace("/", "--"), "summary.csv"
    )
    os.makedirs(os.path.dirname(csv_file_path), exist_ok=True)

    # Check if the file exists to determine if we need to write headers
    file_exists = os.path.isfile(csv_file_path)

    # Open the CSV file in append mode
    with open(csv_file_path, "a", newline="") as csvfile:
        fieldnames = list(summary_list[0].keys())
        writer = csv.DictWriter(csvfile, fieldnames=fieldnames)

        # Write headers if the file is newly created
        if not file_exists:
            writer.writeheader()

        # Write the summary data
        for summary in summary_list:
            writer.writerow(summary)

    print(f"Benchmark summary saved to {csv_file_path}")
    return summary


def format_vllm_result(result):
    formatted_result = {}
    formatted_result["model"] = result["model_id"]
    # formatted_result["concurrency"] = result["concurrency"]
    # formatted_result["input_tokens"] = result["input_tokens"]
    # formatted_result["output_tokens"] = result["output_tokens"]
    formatted_result["total_input_tokens"] = result["total_input_tokens"]
    formatted_result["total_output_tokens"] = result["total_output_tokens"]
    formatted_result["completed"] = result["completed"]
    formatted_result["request_throughput"] = result["request_throughput"]
    formatted_result["output_throughput"] = result["output_throughput"]
    formatted_result["total_token_throughput"] = result["total_token_throughput"]
    formatted_result["output_throughput_per_user"] = result["mean_output_throughput_per_user"]
    formatted_result["mean_end_to_end_latency"] = result["mean_e2el_ms"]
    formatted_result["duration"] = result["duration"]
    formatted_result["mean_ttft_ms"] = result["mean_ttft_ms"]
    formatted_result["p95_ttft_ms"] = result["p95_ttft_ms"]
    formatted_result["mean_tpot_ms"] = result["mean_tpot_ms"]
    formatted_result["p95_tpot_ms"] = result["p95_tpot_ms"]
    formatted_result["mean_itl_ms"] = result["mean_itl_ms"]
    formatted_result["p95_itl_ms"] = result["p95_itl_ms"]

    return formatted_result


def format_llmperf_result(result):
    formatted_result = {}
    formatted_result["model"] = result["model"]
    formatted_result["concurrency"] = result["num_concurrent_requests"]
    formatted_result["input_tokens"] = result["mean_input_tokens"]
    formatted_result["output_tokens"] = result["mean_output_tokens"]
    formatted_result["completed"] = result["results"]["num_completed_requests"]
    formatted_result["duration"] = result["results"]["end_to_end_latency_s"]["max"]
    formatted_result["request_throughput_per_min"] = result["results"][
        "num_completed_requests_per_min"
    ]
    formatted_result["output_throughput"] = result["results"][
        "mean_output_throughput_token_per_s"
    ]
    formatted_result["output_throughput_per_user"] = result["results"][
        "request_output_throughput_token_per_s"
    ]["mean"]
    formatted_result["mean_end_to_end_latency"] = result["results"][
        "end_to_end_latency_s"
    ]["mean"]
    formatted_result["mean_ttft_ms"] = result["results"]["ttft_s"]["mean"] * 1000
    formatted_result["p95_ttft_ms"] = (
        result["results"]["ttft_s"]["quantiles"]["p95"] * 1000
    )
    formatted_result["mean_itl_ms"] = (
        result["results"]["inter_token_latency_s"]["mean"] * 1000
    )
    formatted_result["p95_itl_ms"] = (
        result["results"]["inter_token_latency_s"]["quantiles"]["p95"] * 1000
    )
    formatted_result["error_messages"] = result["results"].get("error_msg", [])
    return formatted_result


def run_benchmark(
    model: str,
    base_url: str,
    input_token: int,
    output_token: int,
    concurrency: int,
    benchmark_script: str,
    result_dir: str = None,
    run_id: str = None,
<<<<<<< HEAD
    profiler_result: bool = False,
=======
    env_values: Optional[dict] = None,
    latency_factors: Optional[dict] = None,
>>>>>>> fe466fdd
):
    # Set environment variables directly
    # TODO: Removed it because litellm_proxy requires actual api key
    # and this was overriding the one in the envs
    # If required to set for other engines, can be set as env
    # os.environ["OPENAI_API_KEY"] = "secret_abcdefg"
    # os.environ["OPENAI_API_BASE"] = base_url

    if result_dir is not None:
        result_dir = os.path.join(result_dir, model.replace("/", "--"))

        traces_dir = f"{result_dir}/profiler_traces/"
        if os.path.exists(traces_dir):
            shutil.rmtree(traces_dir)
        os.makedirs(traces_dir, exist_ok=True)

    print(
        "Running benchmark for model: ",
        model,
        "with input token: ",
        input_token,
        "and output token: ",
        output_token,
        "and concurrency: ",
        concurrency,
        "run id: ",
        run_id,
    )

    if benchmark_script == "vllm":
        result_output = vllm_run_benchmark(
            model, input_token, output_token, concurrency, base_url
        )
        result_output = format_vllm_result(result_output)
    elif benchmark_script == "llmperf":
        result_output = llmperf_run_benchmark(
            model, concurrency, concurrency, input_token, 0, output_token, 0
        )
        result_output = format_llmperf_result(result_output)
    elif benchmark_script == "litellm_proxy":
        litellm_master_key = env_values.get("LITELLM_MASTER_KEY")
        if litellm_master_key is None:
            raise ValueError("LITELLM_MASTER_KEY is not set in engine config")
        request_metadata = {
            "api_key": "fake-api-key",
            "litellm_proxy_url": base_url,
            "litellm_master_key": litellm_master_key
        }
        result_output = litellm_run_benchmark(
            model, concurrency, concurrency, input_token, 0, output_token, 0, llm_api="mock_litellm_proxy", request_metadata=request_metadata, latency_factors=latency_factors
        )
        result_output = format_llmperf_result(result_output)

    profiler_stats = {}
    if profiler_result:
        if result_dir is not None:
            profiler_stats = get_profiler_result(result_dir)

    # run_id_dir = os.path.join(result_dir, 'traces', run_id)
    # os.makedirs(run_id_dir, exist_ok=True)
    # for file in os.listdir(traces_dir):
    #     if file.startswith("profiler_trace_") and file.endswith(".json"):
    #         shutil.move(os.path.join(traces_dir, file), run_id_dir)

    return {**result_output, **profiler_stats}<|MERGE_RESOLUTION|>--- conflicted
+++ resolved
@@ -170,12 +170,9 @@
     benchmark_script: str,
     result_dir: str = None,
     run_id: str = None,
-<<<<<<< HEAD
     profiler_result: bool = False,
-=======
     env_values: Optional[dict] = None,
     latency_factors: Optional[dict] = None,
->>>>>>> fe466fdd
 ):
     # Set environment variables directly
     # TODO: Removed it because litellm_proxy requires actual api key
