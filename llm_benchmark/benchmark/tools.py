--- conflicted
+++ resolved
@@ -111,7 +111,6 @@
     # formatted_result["concurrency"] = result["concurrency"]
     # formatted_result["input_tokens"] = result["input_tokens"]
     # formatted_result["output_tokens"] = result["output_tokens"]
-<<<<<<< HEAD
     # formatted_result["total_input_tokens"] = result["total_input_tokens"]
     # formatted_result["total_output_tokens"] = result["total_output_tokens"]
     # formatted_result["completed"] = result["completed"]
@@ -181,25 +180,6 @@
         error_messages=result["errors"],
     )
     return benchmark_result.model_dump()
-=======
-    formatted_result["total_input_tokens"] = result["total_input_tokens"]
-    formatted_result["total_output_tokens"] = result["total_output_tokens"]
-    formatted_result["completed"] = result["completed"]
-    formatted_result["request_throughput"] = result["request_throughput"]
-    formatted_result["output_throughput"] = result["output_throughput"]
-    formatted_result["total_token_throughput"] = result["total_token_throughput"]
-    formatted_result["output_throughput_per_user"] = result["mean_output_throughput_per_user"]
-    formatted_result["mean_end_to_end_latency"] = result["mean_e2el_ms"]
-    formatted_result["duration"] = result["duration"]
-    formatted_result["mean_ttft_ms"] = result["mean_ttft_ms"]
-    formatted_result["p95_ttft_ms"] = result["p95_ttft_ms"]
-    formatted_result["mean_tpot_ms"] = result["mean_tpot_ms"]
-    formatted_result["p95_tpot_ms"] = result["p95_tpot_ms"]
-    formatted_result["mean_itl_ms"] = result["mean_itl_ms"]
-    formatted_result["p95_itl_ms"] = result["p95_itl_ms"]
-
-    return formatted_result
->>>>>>> 4a35b50a
 
 
 def format_llmperf_result(result):
