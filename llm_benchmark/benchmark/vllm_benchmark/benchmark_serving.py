--- conflicted
+++ resolved
@@ -455,13 +455,9 @@
         percentiles_itl_ms=[
             (p, np.percentile(itls or 0, p) * 1000) for p in selected_percentiles
         ],
-<<<<<<< HEAD
         min_itl_ms=np.min(itls or [0]) * 1000,
         max_itl_ms=np.max(itls or [0]) * 1000,
         mean_e2el_ms=np.median(e2els or 0) * 1000,
-=======
-        mean_e2el_ms=np.mean(e2els or 0) * 1000,
->>>>>>> 4a35b50a
         std_e2el_ms=np.std(e2els or 0) * 1000,
         median_e2el_ms=np.median(e2els or 0) * 1000,
         percentiles_e2el_ms=[
