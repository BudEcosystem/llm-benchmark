import os
import yaml
import uuid
import json
import time
import hashlib
import argparse
import threading
import itertools
import traceback
from argparse import Namespace

from tqdm import tqdm
from pathlib import Path
from copy import deepcopy
from datetime import datetime

from llm_benchmark.controller import single_node as single_node_controller
from llm_benchmark.benchmark import tools as benchmark_tools
from llm_benchmark.profiler import tools as profiler_tools
from llm_benchmark.hardware import tools as hardware_tools
from llm_benchmark.hardware import monitor as hw_monitor
from llm_benchmark.engine import tools as engine_tools
from llm_benchmark.model import analysis as model_tools
from llm_benchmark.benchmark.litellm_proxy.utils import compute_latency_factors


def create_config(run_config):
    configs = []
    concurrencies = (
        [int(x) for x in run_config["num_concurrent_requests"]]
        if isinstance(run_config["num_concurrent_requests"], list)
        else [run_config["num_concurrent_requests"]]
    )

    if "token_pairs" in run_config:
        for token_pair in run_config["token_pairs"]:
            input_token, output_token = map(int, token_pair.split(","))
            for concurrency in concurrencies:
                config = {
                    "input_tokens": input_token,
                    "output_tokens": output_token,
                    "concurrency": concurrency,
                }
                configs.append(config)
        return configs

    input_tokens = (
        [int(x) for x in run_config["mean_input_tokens"]]
        if isinstance(run_config["mean_input_tokens"], list)
        else [run_config["mean_input_tokens"]]
    )
    output_tokens = (
        [int(x) for x in run_config["mean_output_tokens"]]
        if isinstance(run_config.get("mean_output_tokens"), list)
        else [run_config.get("mean_output_tokens", 1)]
    )

    for input_token in input_tokens:
        if input_token < 20:
            print("Skipping input token: ", input_token, " because it is less than 20")
            continue
        for output_token in output_tokens:
            for concurrency in concurrencies:
                config = {
                    "input_tokens": input_token,
                    "output_tokens": output_token,
                    "concurrency": concurrency,
                }
                configs.append(config)
    return configs


def load_checkpoint(ckpt_path: str):
    if os.path.isdir(ckpt_path):
        filepaths = sorted(Path(ckpt_path).iterdir(), key=lambda t: t.stat().st_mtime)
        ckpt_path = filepaths[-1] if len(filepaths) else None

    if not os.path.isfile(ckpt_path):
        print(f"No checkpoints found in {ckpt_path} for resuming.")
        return

    print(f"Resuming benchmarking from checkpoint {ckpt_path}.")
    with open(ckpt_path, "r") as fp:
        return json.load(fp)


def save_checkpoint(checkpoint, savepath):
    Path(savepath).parent.mkdir(exist_ok=True, parents=True)

    with open(savepath, "w") as fp:
        json.dump(checkpoint, fp, indent=4)


def warmup_benchmark(
    model, base_url, benchmark_script, env_values=None, latency_factors=None
):
    print("Running warmup benchmark")
    _ = benchmark_tools.run_benchmark(
        model,
        base_url,
        250,
        250,
        10,
        benchmark_script,
        os.environ["PROFILER_RESULT_DIR"],
        "warmup",
        env_values=env_values,
        latency_factors=latency_factors,
    )


# Function to process and create combinations
def generate_combinations(config_section):
    fixed_params = {}
    array_params = {}

    for key, value in config_section.items():
        if isinstance(value, list):
            array_params[key] = value
        else:
            fixed_params[key] = value

    # Generate all possible combinations for array parameters
    if array_params:
        keys, values = zip(*array_params.items())
        combinations = list(itertools.product(*values))
    else:
        combinations = [()]  # No combinations to generate

    return fixed_params, array_params, combinations, keys if array_params else []


def create_engine_config(engine_config_file):
    with open(engine_config_file, "r") as f:
        engine_config = yaml.safe_load(f)

    # Separate the fixed parameters and the parameters with arrays
    # Process the 'args' section
    fixed_args, array_args, arg_combinations, arg_keys = generate_combinations(
        engine_config["args"]
    )

    # Process the 'envs' section
    fixed_envs, array_envs, env_combinations, env_keys = generate_combinations(
        engine_config["envs"]
    )

    # Create a list of configuration dictionaries with all combinations
    configs = []
    for arg_comb in arg_combinations:
        for env_comb in env_combinations:
            # Create new config dict for each combination
            new_config = {
                "args": fixed_args.copy(),  # Copy fixed args
                "envs": fixed_envs.copy(),  # Copy fixed envs
            }
            # Update with current combination of 'args'
            if arg_comb:
                new_config["args"].update(dict(zip(arg_keys, arg_comb)))

            # Update with current combination of 'envs'
            if env_comb:
                new_config["envs"].update(dict(zip(env_keys, env_comb)))

            # Append the complete config to the list
            configs.append(new_config)

    return (
        configs,
        engine_config["run_config"],
        {
            "run_command": engine_config.get("run_command"),
            "health_check_endpoint": engine_config.get("health_check_endpoint"),
            "benchmark_endpoint": engine_config.get("benchmark_endpoint"),
        },
    )


def run_benchmark(args, engine_config, run_config, extras=None, checkpoint=None):
    checkpoint = checkpoint or {}
    base_url = f"http://localhost:{engine_config['args']['port']}" + (
        extras.get("benchmark_endpoint") or "/v1"
    )
    model = (
        engine_config["args"].get("model")
        or engine_config["args"].get("model-path")
        or engine_config["args"].get("model-id")
    )

    engine_kwargs = {
        "engine": args.engine,
        "docker_image": args.docker_image,
        "run_command": extras.get("run_command"),
        "env_values": engine_config["envs"] if engine_config else {},
        "result_dir": os.environ["PROFILER_RESULT_DIR"],
        "extra_args": engine_config["args"] if engine_config else [],
        "device": args.device,
        "profile_model": args.profile_model,
    }
    engine_config_hash = hashlib.sha1(
        json.dumps(engine_kwargs, sort_keys=True).encode()
    ).hexdigest()

    if checkpoint.get(engine_config_hash):
        engine_config_id = checkpoint[engine_config_hash]["engine_config_id"]
    else:
        engine_config_id = str(uuid.uuid4())[:8]
        checkpoint[engine_config_hash] = {
            "engine_config_id": engine_config_id,
            "status": "pending",
            "runs": {},
        }

    engine_tools.save_engine_config(
        engine_config_id, Namespace(**engine_config["args"])
    )
    engine_tools.save_engine_envs(
        engine_config_id, engine_config["envs"] if engine_config else {}
    )

    if args.docker_image:
        try:
            container_id = single_node_controller.deploy_model(
                engine_config_id=engine_config_id,
                port=engine_config["args"]["port"],
                health_check_endpoint=extras.get("health_check_endpoint"),
                **engine_kwargs,
            )
        except Exception as e:
            print(f"Error during {engine_config_id} deployment: {e}")
            checkpoint[engine_config_hash]["status"] = "deploy_failed"
            return checkpoint
    else:
        container_id = None

    if args.engine_config_id or container_id:
        if args.collect_engine_config:
            try:
                engine_tools.create_engine_summary(args.engine, engine_config_id, model)
            except Exception as e:
                print(f"Error during {engine_config_id} summary creation: {e}")
                checkpoint[engine_config_hash]["status"] = "engine_summary_failed"
                return checkpoint

    try:
        latency_factors = None
        if args.engine == "litellm_proxy":
            latency_factors = {"T_base": 0.5, "T_input": 0.005, "T_output": 0.005}
        warmup_benchmark(
            model,
            base_url,
            args.benchmark_script,
            env_values=engine_config["envs"] if engine_config else None,
            latency_factors=latency_factors,
        )
    except Exception as e:
        print(f"Error during {engine_config_id} warm up: {e}")
        checkpoint[engine_config_hash]["status"] = "warmup_failed"
        if container_id:
            single_node_controller.remove_container(container_id)

        return checkpoint

    log_metrics_task = None
    stop_event = None
    results = []

    device_config, _ = hardware_tools.create_device_config(args.device)

    try:
        configs = create_config(run_config)
        latency_factors = None
        if args.engine == "litellm_proxy":
            litellm_master_key = engine_config["envs"].get("LITELLM_MASTER_KEY")
            request_metadata = {
                "api_key": os.getenv("OPENAI_API_KEY"),
                "litellm_proxy_url": base_url,
                "litellm_master_key": litellm_master_key,
            }
            latency_factors = compute_latency_factors(
                model, request_metadata=request_metadata
            )
        for config in tqdm(configs, desc="Running benchmarks"):
            print(config)
            run_config_hash = hashlib.sha1(
                json.dumps(config, sort_keys=True).encode()
            ).hexdigest()

            run_ckpt = (
                checkpoint.get(engine_config_hash, {})
                .get("runs", {})
                .get(run_config_hash)
            )
            if run_ckpt is not None:
                run_id = run_ckpt["run_id"]
                if run_ckpt.get("status", "") == "success":
                    print(f"Skipping run for {engine_config_id}:{run_id}")
                    continue
            else:
                run_id = str(uuid.uuid4())[:8]
                checkpoint[engine_config_hash]["runs"][run_config_hash] = {
                    "run_id": run_id,
                    "status": "pending",
                }

            stop_event = threading.Event()
            log_metrics_task = threading.Thread(
                target=hw_monitor.log_system_metrics,
                kwargs={
                    "output_dir": os.path.join(
                        os.environ["PROFILER_RESULT_DIR"], model.replace("/", "--")
                    ),
                    "pid": single_node_controller.get_container_pid(container_id)
                    if container_id is not None
                    else None,
                    "interval": 3,
                    "stop_event": stop_event,
                    "metadata": {
                        "run_id": run_id,
                        "engine_config_id": engine_config_id,
                    },
                },
            )
            log_metrics_task.start()

<<<<<<< HEAD
            result = benchmark_tools.run_benchmark(
                model,
                base_url,
                config["input_tokens"],
                config["output_tokens"],
                config["concurrency"],
                args.benchmark_script,
                os.environ["PROFILER_RESULT_DIR"],
                run_id,
                env_values=engine_config["envs"] if engine_config else None,
                latency_factors=latency_factors,
            )

            result["engine"] = args.engine
            result["engine_config_id"] = engine_config_id
            result["run_id"] = run_id
            result["input_tokens"] = config["input_tokens"]
            result["output_tokens"] = config["output_tokens"]
            result["concurrency"] = config["concurrency"]

            # if args.engine != "litellm_proxy":
            #     _ = model_tools.infer(
            #         model_name=model,
            #         device_config=device_config,
            #         seq_len=config["input_tokens"],
            #         num_tokens_to_generate=config["output_tokens"],
            #         batch_size_per_gpu=config["concurrency"],
            #         tp_size=engine_config["args"].get("tensor-parallel-size", 1),
            #         output_dir=os.environ["PROFILER_RESULT_DIR"],
            #         run_id=run_id,
            #         log_level="ERROR",
            #     )
=======
            try:
                result = benchmark_tools.run_benchmark(
                    model,
                    base_url,
                    config["input_tokens"],
                    config["output_tokens"],
                    config["concurrency"],
                    args.benchmark_script,
                    os.environ["PROFILER_RESULT_DIR"],
                    run_id,
                    env_values=engine_config["envs"] if engine_config else None,
                    latency_factors=latency_factors,
                )
>>>>>>> b0557f79

                result["engine"] = args.engine
                result["engine_config_id"] = engine_config_id
                result["run_id"] = run_id
                result["input_tokens"] = config["input_tokens"]
                result["output_tokens"] = config["output_tokens"]
                result["concurrency"] = config["concurrency"]

                if args.engine != "litellm_proxy":
                    _ = model_tools.infer(
                        model_name=model,
                        device_config=device_config,
                        seq_len=config["input_tokens"],
                        num_tokens_to_generate=config["output_tokens"],
                        batch_size_per_gpu=config["concurrency"],
                        tp_size=engine_config["args"].get("tensor-parallel-size", 1),
                        output_dir=os.environ["PROFILER_RESULT_DIR"],
                        run_id=run_id,
                        log_level="ERROR",
                    )

                results.append(result)
            except ValueError as e:
                print(f"Error during {engine_config_id}:{run_id} benchmark: {e}")
                checkpoint[engine_config_hash]["runs"][run_config_hash]["status"] = (
                    "benchmark_failed"
                )
                continue
            finally:
                time.sleep(1)

                stop_event.set()
                log_metrics_task.join()
                log_metrics_task = None
                stop_event = None

            benchmark_tools.create_summary(
                [result],
                os.environ["PROFILER_RESULT_DIR"],
                profiler_result=args.profile_model,
            )
            print(result)
            checkpoint[engine_config_hash]["runs"][run_config_hash]["status"] = (
                "success"
            )
    except Exception as e:
        print(f"Error during {engine_config_id} benchmark: {e}")
        print("Stacktrace:")
        print(traceback.format_exc())
        checkpoint[engine_config_hash]["runs"][run_config_hash]["status"] = (
            "benchmark_failed"
        )
    finally:
        if container_id:
            single_node_controller.remove_container(container_id)
        if log_metrics_task is not None and stop_event is not None:
            stop_event.set()
            log_metrics_task.join()

        checkpoint[engine_config_hash]["status"] = "done"
        return checkpoint


def main(args):
    os.makedirs(os.environ["PROFILER_RESULT_DIR"], exist_ok=True)

    checkpoint = None
    if args.resume:
        checkpoint = load_checkpoint(
            args.checkpoint
            or os.path.join(os.environ["PROFILER_RESULT_DIR"], "checkpoints")
        )

    new_checkpoint = deepcopy(checkpoint) if checkpoint is not None else {}
    new_ckpt_path = os.path.join(
        os.environ["PROFILER_RESULT_DIR"],
        "checkpoints",
        datetime.now().strftime("%Y%m%d-%H%M%S") + ".json",
    )

    if args.run_benchmark:
        if args.engine_config_file:
            engine_configs, run_config, extras = create_engine_config(
                args.engine_config_file
            )
        else:
            raise ValueError("Engine config file is required")

        for engine_config in tqdm(engine_configs, desc="Running engine configs"):
            new_checkpoint = run_benchmark(
                args, engine_config, run_config, extras, new_checkpoint
            )
            save_checkpoint(new_checkpoint, new_ckpt_path)
            # break

    if args.profile_collectives:
        profiler_tools.profile_collectives(
            max_collective_size=4096 * 8192,
            output_dir=os.environ["PROFILER_RESULT_DIR"],
        )

    if args.profile_hardware:
        hardware_info = hardware_tools.get_hardware_info(
            output_dir=os.environ["PROFILER_RESULT_DIR"]
        )


if __name__ == "__main__":
    """
    python benchmark/auto_benchmark.py --model <model> --docker-image <docker-image> --port <port> --input-tokens <input-tokens> --output-tokens <output-tokens> --concurrency <concurrency>
    """
    args = argparse.ArgumentParser(
        description="Run a token throughput and latency benchmark."
    )

    args.add_argument(
        "--docker-image",
        type=str,
        default=None,
        help="The engine image to be used for the testing.",
    )
    args.add_argument(
        "--engine",
        type=str,
        default="bud",
        choices=["vllm", "sglang", "bud", "litellm_proxy", "budlatent"],
        help="The engine to be used for the testing.",
    )
    args.add_argument(
        "--engine-config-file",
        type=str,
        default=None,
        help="The engine config file to be used for the testing.",
    )
    args.add_argument(
        "--engine-config-id",
        type=str,
        default=None,
        help="The engine config id to be used for the testing.",
    )
    args.add_argument(
        "--run-benchmark",
        action="store_true",
        help="Whether to run the benchmark.",
    )
    args.add_argument(
        "--benchmark-script",
        type=str,
        default="llmperf",
        help="The benchmark script to be used for the testing.",
    )
    args.add_argument(
        "--collect-engine-config",
        action="store_true",
        help="The collect engine config to be used for the testing.",
    )
    args.add_argument(
        "--profile-collectives",
        action="store_true",
        help="Whether to profile the collectives.",
    )
    args.add_argument(
        "--device",
        type=str,
        default="gpu",
        choices=["gpu", "cpu", "hpu"],
        help="Whether to profile on gpu or cpu.",
    )
    args.add_argument(
        "--cpu-only",
        action="store_true",
        help="Whether to profile only on cpu.",
    )
    args.add_argument(
        "--profile-hardware",
        action="store_true",
        help="Whether to profile the hardware.",
    )
    args.add_argument(
        "--profile-model",
        action="store_true",
        help="Whether to profile the model.",
    )
    args.add_argument(
        "--resume",
        action="store_true",
        help="Whether to resume the benchmark from the last checkpoint",
    )
    args.add_argument(
        "--checkpoint",
        type=str,
        default=None,
        help="Checkpoint file path to resume from, if not set and  resume=True, fallbacks to the latest",
    )
    args = args.parse_args()

    main(args)<|MERGE_RESOLUTION|>--- conflicted
+++ resolved
@@ -324,40 +324,6 @@
             )
             log_metrics_task.start()
 
-<<<<<<< HEAD
-            result = benchmark_tools.run_benchmark(
-                model,
-                base_url,
-                config["input_tokens"],
-                config["output_tokens"],
-                config["concurrency"],
-                args.benchmark_script,
-                os.environ["PROFILER_RESULT_DIR"],
-                run_id,
-                env_values=engine_config["envs"] if engine_config else None,
-                latency_factors=latency_factors,
-            )
-
-            result["engine"] = args.engine
-            result["engine_config_id"] = engine_config_id
-            result["run_id"] = run_id
-            result["input_tokens"] = config["input_tokens"]
-            result["output_tokens"] = config["output_tokens"]
-            result["concurrency"] = config["concurrency"]
-
-            # if args.engine != "litellm_proxy":
-            #     _ = model_tools.infer(
-            #         model_name=model,
-            #         device_config=device_config,
-            #         seq_len=config["input_tokens"],
-            #         num_tokens_to_generate=config["output_tokens"],
-            #         batch_size_per_gpu=config["concurrency"],
-            #         tp_size=engine_config["args"].get("tensor-parallel-size", 1),
-            #         output_dir=os.environ["PROFILER_RESULT_DIR"],
-            #         run_id=run_id,
-            #         log_level="ERROR",
-            #     )
-=======
             try:
                 result = benchmark_tools.run_benchmark(
                     model,
@@ -371,7 +337,6 @@
                     env_values=engine_config["envs"] if engine_config else None,
                     latency_factors=latency_factors,
                 )
->>>>>>> b0557f79
 
                 result["engine"] = args.engine
                 result["engine_config_id"] = engine_config_id
@@ -380,18 +345,18 @@
                 result["output_tokens"] = config["output_tokens"]
                 result["concurrency"] = config["concurrency"]
 
-                if args.engine != "litellm_proxy":
-                    _ = model_tools.infer(
-                        model_name=model,
-                        device_config=device_config,
-                        seq_len=config["input_tokens"],
-                        num_tokens_to_generate=config["output_tokens"],
-                        batch_size_per_gpu=config["concurrency"],
-                        tp_size=engine_config["args"].get("tensor-parallel-size", 1),
-                        output_dir=os.environ["PROFILER_RESULT_DIR"],
-                        run_id=run_id,
-                        log_level="ERROR",
-                    )
+                # if args.engine != "litellm_proxy":
+                #     _ = model_tools.infer(
+                #         model_name=model,
+                #         device_config=device_config,
+                #         seq_len=config["input_tokens"],
+                #         num_tokens_to_generate=config["output_tokens"],
+                #         batch_size_per_gpu=config["concurrency"],
+                #         tp_size=engine_config["args"].get("tensor-parallel-size", 1),
+                #         output_dir=os.environ["PROFILER_RESULT_DIR"],
+                #         run_id=run_id,
+                #         log_level="ERROR",
+                #     )
 
                 results.append(result)
             except ValueError as e:
