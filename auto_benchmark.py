--- conflicted
+++ resolved
@@ -212,10 +212,7 @@
     if args.run_benchmark:
         for engine_config in tqdm(engine_configs, desc="Running engine configs"):
             run_benchmark(args, engine_config)
-<<<<<<< HEAD
-=======
             # break
->>>>>>> 15ecf9e2
 
     if args.profile_collectives:
         profiler_tools.profile_collectives(
